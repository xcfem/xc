# -*- coding: utf-8 -*-

from __future__ import print_function
__author__= "Luis C. Pérez Tato (LCPT) , Ana Ortega (AO_O) "
__copyright__= "Copyright 2019, LCPT, AO_O"
__license__= "GPL"
__version__= "3.0"
__email__= "l.pereztato@ciccp.es, ana.Ortega@ciccp.es "

from misc_utils import log_messages as lmsg
from postprocess.xcVtk import vtk_graphic_base
from postprocess.xcVtk.CAD_model import vtk_CAD_graphic
from postprocess.xcVtk.FE_model import vtk_FE_graphic
from postprocess.xcVtk.fields import fields
from postprocess.xcVtk.fields import vector_field as vf
from postprocess.xcVtk.fields import load_vector_field as lvf
from postprocess.xcVtk.diagrams import control_var_diagram as cvd
from postprocess.xcVtk.diagrams import linear_load_diagram as lld
from postprocess.xcVtk.diagrams import node_property_diagram as npd
from postprocess.xcVtk.diagrams import element_property_diagram as epd
import vtk
from postprocess import output_styles
from misc_utils import log_messages as lmsg

class OutputHandler(object):
    ''' Object that handles the ouput (graphics, etc.)

       :ivar modelSpace: FE model data.
       :ivar outputStyle: style of the output.
    '''
    def __init__(self, modelSpace= None, outputStyle= output_styles.defaultOutputStyle):
        '''Defines the dimension of the space and the number 
         of DOFs for each node.

         :param modelSpace: FE model data
         :param outputStyle: style of the output.
        '''
        self.modelSpace= modelSpace
        self.outputStyle= outputStyle

    def getCaptionText(self, itemToDisp, unitDescription, setToDisplay):
        ''' Return the text to use in the image caption.'''
        loadCaseName= self.modelSpace.preprocessor.getDomain.currentCombinationName
        return loadCaseName+' '+itemToDisp+' '+unitDescription+' '+setToDisplay.description
        
    def getDefaultCameraParameters(self):
        '''Return the default camera parameters.'''
        if(self.modelSpace.getSpaceDimension()==3): # 3D problem
            return vtk_graphic_base.CameraParameters('XYZPos')
        else: # 2D or 1D problem
            retval= vtk_graphic_base.CameraParameters('Custom')
            retval.viewUpVc= [0,1,0]#[0,0,1]
            retval.posCVc= [0,0,100] #[0,-100,0]
            return retval
        
    def getCameraParameters(self):
        ''' Return a suitable set of camera parameters if not
            already defined.'''
        if(not self.outputStyle.cameraParameters):
            self.outputStyle.cameraParameters= self.getDefaultCameraParameters()
        return self.outputStyle.cameraParameters

    def setCameraParameters(self, cameraParameters):
        ''' Set the camera parameters from the arguments.

        :param cameraParameters: CameraParameters object (see vtk_graphic_base)
                                 parameters that define the camera.               
        '''
        self.outputStyle.cameraParameters= cameraParameters
        
    def displayBlocks(self, setToDisplay= None, caption= None, fileName=None):
        '''Display the blocks (points, lines, surfaces and volumes)
           of the set.

           :param setToDisplay: set to display.
           :param caption: title of the graphic.
           :param fileName: name of the file to plot the graphic. Defaults to 
                       None, in that case an screen display is generated
        '''
        if(setToDisplay==None):
            setToDisplay= self.modelSpace.getTotalSet()
        if(caption==None):
            caption= setToDisplay.name+' set; blocks'
        displaySettings= vtk_CAD_graphic.DisplaySettingsBlockTopo()
        displaySettings.cameraParameters= self.getCameraParameters()
        displaySettings.displayBlocks(setToDisplay,caption= caption, fileName= fileName)
        
    def displayFEMesh(self, setsToDisplay= None, caption= None, fileName= None, defFScale= 0.0):
        '''Display the mesh (nodes, elements and constraints)
           of the set.

           :param setsToDisplay: list of sets to display (defaults to TotalSet).
           :param caption: title of the graphic.
           :param fileName: name of the file to plot the graphic. Defaults to 
                       None, in that case an screen display is generated
           :param defFScale: factor to apply to current displacement of nodes 
                   so that the display position of each node equals to
                   the initial position plus its displacement multiplied
                   by this factor. (Defaults to 0.0, i.e. display of 
                   initial/undeformed shape)
        '''
        if(setsToDisplay==None):
            setsToDisplay= [self.modelSpace.getTotalSet()]
        if(caption==None):
            caption= 'mesh'
        displaySettings= vtk_FE_graphic.DisplaySettingsFE()
        displaySettings.cameraParameters= self.getCameraParameters()
        displaySettings.displayMesh(xcSets=setsToDisplay,caption= caption, scaleConstr= self.outputStyle.constraintsScaleFactor, fileName= fileName, defFScale= defFScale)

    def displayLocalAxes(self, setToDisplay= None, caption= None, fileName=None, defFScale= 0.0):
        '''Display the local axes of the elements contained in the set.

           :param setToDisplay: set to display.
           :param caption: title of the graphic.
           :param fileName: name of the file to plot the graphic. Defaults to 
                       None, in that case an screen display is generated
           :param defFScale: factor to apply to current displacement of nodes 
                   so that the display position of each node equals to
                   the initial position plus its displacement multiplied
                   by this factor. (Defaults to 0.0, i.e. display of 
                   initial/undeformed shape)
        '''
        if(setToDisplay==None):
            setToDisplay= self.modelSpace.getTotalSet()
        if(caption==None):
            caption= setToDisplay.name+' set; local axes'
        displaySettings= vtk_FE_graphic.DisplaySettingsFE()
        displaySettings.cameraParameters= self.getCameraParameters()
        displaySettings.displayLocalAxes(setToDisplay,caption= caption, vectorScale= self.outputStyle.localAxesVectorsScaleFactor, fileName= fileName, defFScale= defFScale)

    def displayStrongWeakAxis(self, setToDisplay= None, caption= None, fileName=None, defFScale= 0.0):
        '''Display the local axes of the elements contained in the set.

           :param setToDisplay: set to display.
           :param caption: title of the graphic.
           :param fileName: name of the file to plot the graphic. Defaults to 
                       None, in that case an screen display is generated
           :param defFScale: factor to apply to current displacement of nodes 
                   so that the display position of each node equals to
                   the initial position plus its displacement multiplied
                   by this factor. (Defaults to 0.0, i.e. display of 
                   initial/undeformed shape)
         '''
        if(setToDisplay==None):
            setToDisplay= self.modelSpace.getTotalSet()
        if(caption==None):
            caption= setToDisplay.name+' set; strong [red] and weak [blue] axes'
        displaySettings= vtk_FE_graphic.DisplaySettingsFE()
        displaySettings.cameraParameters= self.getCameraParameters()
#        displaySettings.displayStrongWeakAxis(setToDisplay,caption= caption, vectorScale= self.outputStyle.localAxesVectorsScaleFactor, fileName= fileName, defFScale= defFScale)
        displaySettings.displayStrongWeakAxis(setToDisplay,caption= caption, vectorScale= self.outputStyle.localAxesVectorsScaleFactor)

    def displayScalarPropertyAtNodes(self,propToDisp, fUnitConv, unitDescription, captionText, setToDisplay, fileName=None, defFScale=0.0, rgMinMax=None):
        '''displays the scalar property defined at the nodes of the set.

        :param propeToDisp: scalar property defined at nodes. 
        :param fUnitConv: conversion factor for units
        :param unitDescription: unit(s) symbol(s)
        :param setToDisplay: set of entities to be represented.
        :param fileName: name of the file to plot the graphic. Defaults to 
                    None, in that case an screen display is generated
        :param defFScale: factor to apply to current displacement of nodes 
                so that the display position of each node equals to
                the initial position plus its displacement multiplied
                by this factor. (Defaults to 0.0, i.e. display of 
                initial/undeformed shape)
        :param rgMinMax: range (vmin,vmax) with the maximum and minimum values of 
              the field to be represented. All the values less than vmin are 
              displayed in blue and those greater than vmax in red
              (defaults to None)

        '''
        field= fields.ScalarField(name=propToDisp,functionName="getProp",component=None,fUnitConv= fUnitConv,rgMinMax=rgMinMax)
        displaySettings= vtk_FE_graphic.DisplaySettingsFE()
        displaySettings.cameraParameters= self.getCameraParameters()
        displaySettings.displayMesh(xcSets=setToDisplay,field=field, diagrams= None, caption= captionText, fileName=fileName, defFScale=defFScale)
        
    def displayDispRot(self,itemToDisp, setToDisplay=None, fileName=None,defFScale=0.0, rgMinMax=None):
        '''displays the component of the displacement or rotations in the 
        set of entities.

        :param itemToDisp: component of the displacement ('uX', 'uY' or 'uZ') 
                    or the rotation ('rotX', rotY', 'rotZ') to be depicted 
        :param setToDisplay: set of entities to be represented.
        :param fileName: name of the file to plot the graphic. Defaults to 
                    None, in that case an screen display is generated
        :param defFScale: factor to apply to current displacement of nodes 
                so that the display position of each node equals to
                the initial position plus its displacement multiplied
                by this factor. (Defaults to 0.0, i.e. display of 
                initial/undeformed shape)
        :param rgMinMax: range (vmin,vmax) with the maximum and minimum values of 
              the field to be represented. All the values less than vmin are 
              displayed in blue and those greater than vmax in red
              (defaults to None)

        '''
        # Define the property at nodes.
        if(setToDisplay==None):
            setToDisplay= self.modelSpace.getTotalSet()
        propertyName= 'disp'+itemToDisp
        vCompDisp= self.modelSpace.getDispComponentFromName(itemToDisp)
        nodSet= setToDisplay.nodes
        for n in nodSet:
            n.setProp(propertyName,n.getDisp[vCompDisp])
        unitConversionFactor, unitDescription= self.outputStyle.getUnitParameters(itemToDisp)

        captionText= self.getCaptionText(itemToDisp, unitDescription, setToDisplay)
        self.displayScalarPropertyAtNodes(propertyName, fUnitConv= unitConversionFactor, unitDescription= unitDescription, captionText= captionText, setToDisplay= setToDisplay, fileName= fileName, defFScale= defFScale, rgMinMax= rgMinMax)

    def displayStresses(self,itemToDisp, setToDisplay=None, fileName=None,defFScale=0.0, rgMinMax=None):
        '''display the stresses on the elements.

        :param itemToDisp: component of the stress ('sigma_11', 'sigma_22'...)
        :param setToDisplay: set of entities to be represented.
        :param fileName: name of the file to plot the graphic. Defaults to 
                    None, in that case an screen display is generated
        :param defFScale: factor to apply to current displacement of nodes 
                so that the display position of each node equals to
                the initial position plus its displacement multiplied
                by this factor. (Defaults to 0.0, i.e. display of 
                initial/undeformed shape)
        :param rgMinMax: range (vmin,vmax) with the maximum and minimum values of 
              the field to be represented. All the values less than vmin are 
              displayed in blue and those greater than vmax in red
              (defaults to None)

        '''
        # Define the property at nodes.
        if(setToDisplay==None):
            setToDisplay= self.modelSpace.getTotalSet()
        propertyName= self.modelSpace.setNodePropertyFromElements(compName= itemToDisp, xcSet= setToDisplay, function= self.modelSpace.getStressComponentFromName, propToDefine= 'stress')
        unitConversionFactor, unitDescription= self.outputStyle.getUnitParameters(itemToDisp)

        captionText= self.getCaptionText(itemToDisp, unitDescription, setToDisplay)
        self.displayScalarPropertyAtNodes(propertyName, unitConversionFactor, unitDescription, captionText, setToDisplay, fileName, defFScale, rgMinMax)

    def displayStrains(self,itemToDisp, setToDisplay=None, fileName=None,defFScale=0.0, rgMinMax=None):
        '''displays the strains on the elements.

        :param itemToDisp: component of the stress ('eps_11', 'eps_22'...)
        :param setToDisplay: set of entities to be represented.
        :param fileName: name of the file to plot the graphic. Defaults to 
                    None, in that case an screen display is generated
        :param defFScale: factor to apply to current displacement of nodes 
                so that the display position of each node equals to
                the initial position plus its displacement multiplied
                by this factor. (Defaults to 0.0, i.e. display of 
                initial/undeformed shape)
        :param rgMinMax: range (vmin,vmax) with the maximum and minimum values of 
              the field to be represented. All the values less than vmin are 
              displayed in blue and those greater than vmax in red
              (defaults to None)

        '''
        # Define the property at nodes.
        if(setToDisplay==None):
            setToDisplay= self.modelSpace.getTotalSet()
        propertyName= self.modelSpace.setNodePropertyFromElements(compName= itemToDisp, xcSet= setToDisplay, function= self.modelSpace.getStrainComponentFromName, propToDefine= 'strain')
        unitConversionFactor, unitDescription= self.outputStyle.getUnitParameters(itemToDisp)

        captionText= self.getCaptionText(itemToDisp, unitDescription, setToDisplay)
        self.displayScalarPropertyAtNodes(propertyName, unitConversionFactor, unitDescription, captionText, setToDisplay, fileName, defFScale, rgMinMax)
        
    def displayVonMisesStresses(self, vMisesCode= 'von_mises_stress', setToDisplay=None, fileName=None,defFScale=0.0, rgMinMax=None):
        '''display the stresses on the elements.

        :param vMisesCode: string that will be passed to the element
                             getValues method to retrieve the Von Mises
                             stress. This may vary depending on the
                             element type.
        :param setToDisplay: set of entities to be represented.
        :param fileName: name of the file to plot the graphic. Defaults to 
                    None, in that case an screen display is generated
        :param defFScale: factor to apply to current displacement of nodes 
                so that the display position of each node equals to
                the initial position plus its displacement multiplied
                by this factor. (Defaults to 0.0, i.e. display of 
                initial/undeformed shape)
        :param rgMinMax: range (vmin,vmax) with the maximum and minimum values of 
              the field to be represented. All the values less than vmin are 
              displayed in blue and those greater than vmax in red
              (defaults to None)

        '''
        # Define the property at nodes.
        if(setToDisplay==None):
            setToDisplay= self.modelSpace.getTotalSet()
        propertyName= self.modelSpace.setNodePropertyFromElements(compName= None, xcSet= setToDisplay, function= self.modelSpace.getStressComponentFromName, propToDefine= vMisesCode)
        unitConversionFactor, unitDescription= self.outputStyle.getUnitParameters('stress')

        captionText= self.getCaptionText(vMisesCode, unitDescription, setToDisplay)
        self.displayScalarPropertyAtNodes(propertyName, unitConversionFactor, unitDescription, captionText, setToDisplay, fileName, defFScale, rgMinMax)
        
    def displayReactions(self,setToDisplay=None,fileName=None,defFScale=0.0, inclInertia= False):
        ''' Display reactions.

        :param setToDisplay: set of entities to be represented.
        :param fileName: name of the file to plot the graphic. Defaults to 
                    None, in that case an screen display is generated
        :param defFScale: factor to apply to current displacement of nodes 
                so that the display position of each node equals to
                the initial position plus its displacement multiplied
                by this factor. (Defaults to 0.0, i.e. display of 
                initial/undeformed shape)
        :param inclInertia: include inertia effects (defaults to false).
        '''
        if(setToDisplay==None):
            setToDisplay= self.modelSpace.getTotalSet()
        self.modelSpace.preprocessor.getNodeHandler.calculateNodalReactions(inclInertia,1e-7)
        #auto-scale
        LrefModSize= setToDisplay.getBnd(1.0).diagonal.getModulus() #representative length of set size (to autoscale)
        maxAbs=0.0
        forcePairs= list()
        momentPairs= list()
        threshold= LrefModSize/1000.0
        for n in setToDisplay.nodes:
            f3d= n.getReactionForce3d
            m3d= n.getReactionMoment3d
            modF3d= f3d.getModulus()
            if(modF3d>threshold):
                p=n.getCurrentPos3d(defFScale)
                forcePairs.append(([p.x,p.y,p.z],[f3d.x,f3d.y,f3d.z]))
            modM3d= m3d.getModulus()
            if(modM3d>threshold):
                p=n.getCurrentPos3d(defFScale)
                momentPairs.append(([p.x,p.y,p.z],[m3d.x,m3d.y,m3d.z]))
            modR= max(modF3d,modF3d)
            if(modR>maxAbs):
                maxAbs=modR
        unitConversionFactor= self.outputStyle.getForceUnitsScaleFactor()
        unitDescription= self.outputStyle.getForceUnitsDescription()
        
        scaleFactor= self.outputStyle.reactionVectorsScaleFactor
        if(maxAbs>0):
            scaleFactor*=0.15*LrefModSize/(maxAbs*unitConversionFactor)

        captionText= self.getCaptionText('Reactions', unitDescription, setToDisplay)
        vFieldF= vf.VectorField(name='Freact',fUnitConv=unitConversionFactor,scaleFactor=scaleFactor,showPushing= True,symType=vtk.vtkArrowSource()) # Force
        vFieldM= vf.VectorField(name='Mreact',fUnitConv=unitConversionFactor,scaleFactor=scaleFactor,showPushing= True,symType=vtk.vtkArrowSource()) # Moment
        vFieldF.populateFromPairList(forcePairs)
        vFieldM.populateFromPairList(momentPairs)

        displaySettings= vtk_FE_graphic.DisplaySettingsFE()
        displaySettings.cameraParameters= self.getCameraParameters()
        displaySettings.setupGrid(setToDisplay)
        displaySettings.defineMeshScene(None,defFScale,color= setToDisplay.color)
        if(len(forcePairs)>0):
            vFieldF.addToDisplay(displaySettings)
        if(len(momentPairs)>0):
            vFieldM.addToDisplay(displaySettings,'V')
        displaySettings.displayScene(captionText,fileName)
        
    def displayDiagram(attributeName,component, setToDispRes,setDisp,caption,scaleFactor= 1.0, fileName= None, defFScale= 0.0):
        '''Auxiliary function to display results on linear elements.

        :param attributeName: attribute name(e.g. 'ULS_normalStressesResistance')
        :param component:    result item to display (e.g. 'N', 'My', ...)
        :param setToDispRes: set of linear elements to which display results
        :param setToDisplay:      set of elements (any type) to be depicted
        :param scaleFactor:  factor of scale to apply to the auto-scaled display
                             (defaults to 1)
        :param caption:      caption to display
        :param fileName:     file to dump the display
        :param defFScale:    factor to apply to current displacement of nodes 
                    so that the display position of each node equals to
                    the initial position plus its displacement multiplied
                    by this factor. (Defaults to 0.0, i.e. display of 
                    initial/undeformed shape)
        '''
        diagram= cvd.ControlVarDiagram(scaleFactor= scaleFactor,fUnitConv= unitConversionFactor,sets=[setToDispRes],attributeName= attributeName,component= component)
        diagram.addDiagram()
        displaySettings= vtk_FE_graphic.DisplaySettingsFE()
        displaySettings.cameraParameters=cameraParameters
        displaySettings.setupGrid(setToDisplay)
        displaySettings.defineMeshScene(None,defFScale,color=setToDisplay.color)
        displaySettings.appendDiagram(diagram) #Append diagram to the scene.
        displaySettings.displayScene(caption=caption,fileName=fileName)

    def displayIntForcDiag(self,itemToDisp, setToDisplay=None,fileName=None,defFScale=0.0):
        '''displays the component of internal forces in the set of entities as a 
         diagram over lines (i.e. appropiated for beam elements).

        :param itemToDisp: component of the internal forces 
          ('N', 'Qy' (or 'Vy'), 'Qz' (or 'Vz'), 'My', 'Mz', 'T') to be depicted 
        :param setToDisplay: set of entities (elements of type beam) to be 
          represented
        :param fileName:  name of the file to plot the graphic. Defaults to None,
                       in that case an screen display is generated
        :param defFScale: factor to apply to current displacement of nodes 
                so that the display position of each node equals to
                the initial position plus its displacement multiplied
                by this factor. (Defaults to 0.0, i.e. display of 
                initial/undeformed shape)
        '''
        if(setToDisplay==None):
            setToDisplay= self.modelSpace.getTotalSet()
        #auto-scale parameters
        LrefModSize= setToDisplay.getBnd(1.0).diagonal.getModulus() #representative length of set size (to autoscale)
        scaleFactor= self.outputStyle.internalForcesDiagramScaleFactor
        unitConversionFactor= self.outputStyle.getForceUnitsScaleFactor()
        unitDescription= self.outputStyle.getForceUnitsDescription()
        diagAux=cvd.ControlVarDiagram(scaleFactor= scaleFactor,fUnitConv= unitConversionFactor,sets=[setToDisplay],attributeName= "intForce",component= itemToDisp)
        maxAbs=diagAux.getMaxAbsComp()
        if maxAbs > 0:
            scaleFactor*=0.15*LrefModSize/(maxAbs*unitConversionFactor)
        captionText= self.getCaptionText(itemToDisp, unitDescription, setToDisplay)
        diagram= cvd.ControlVarDiagram(scaleFactor= scaleFactor,fUnitConv= unitConversionFactor,sets=[setToDisplay],attributeName= "intForce",component= itemToDisp)
        diagram.addDiagram()
        displaySettings= vtk_FE_graphic.DisplaySettingsFE()
        displaySettings.cameraParameters= self.getCameraParameters()
        displaySettings.setupGrid(setToDisplay)
        displaySettings.defineMeshScene(None,defFScale,color= setToDisplay.color)
        displaySettings.appendDiagram(diagram) #Append diagram to the scene.
        displaySettings.displayScene(caption= captionText,fileName= fileName)
        
    def displayIntForc(self,itemToDisp, setToDisplay=None,fileName=None,defFScale=0.0, rgMinMax=None):
        '''displays the component of internal forces in the 
        set of entities as a scalar field (i.e. appropiated for 2D elements; 
        shells...).

        :param itemToDisp:   component of the internal forces ('N1', 'N2', 'N12', 
             'M1', 'M2', 'M12', 'Q1', 'Q2') to be depicted 
        :param setToDisplay: set of entities to be represented (default to all 
             entities)
        :param fileName: name of the file to plot the graphic. Defaults to None,
             in that case an screen display is generated
        :param defFScale: factor to apply to current displacement of nodes 
                so that the display position of each node equals to
                the initial position plus its displacement multiplied
                by this factor. (Defaults to 0.0, i.e. display of 
                initial/undeformed shape)
        :param rgMinMax: range (vmin,vmax) with the maximum and minimum values of 
              the field to be represented. All the values less than vmin are 
              displayed in blue and those greater than vmax in red
              (defaults to None)
        '''
        if(setToDisplay==None):
            setToDisplay= self.modelSpace.getTotalSet()
        vCompDisp= self.modelSpace.getIntForceComponentFromName(itemToDisp)
        elSet= setToDisplay.elements.pickElemsOfDimension(2)
        if(len(elSet)>0):
            propName= 'propToDisp_'+str(itemToDisp)
            for e in elSet:
                if(e.getDimension==2):
                    e.getResistingForce()
                    physProp= e.getPhysicalProperties
                    e.setProp(propName,physProp.getMeanGeneralizedStressByName(vCompDisp))
                else:
                    lmsg.warning('OutputHandler::displayIntForc; not a 2D element; ignored.')
            unitConversionFactor= self.outputStyle.getForceUnitsScaleFactor()
            unitDescription= self.outputStyle.getForceUnitsDescription()
            field= fields.ExtrapolatedProperty(propName,"getProp",setToDisplay,fUnitConv= unitConversionFactor,rgMinMax=rgMinMax)
            displaySettings= vtk_FE_graphic.DisplaySettingsFE()
            displaySettings.cameraParameters= self.getCameraParameters()
            captionText= self.getCaptionText(itemToDisp, unitDescription, setToDisplay)
            field.display(displaySettings=displaySettings,caption= captionText,fileName=fileName, defFScale=defFScale)
            
    def displayLoadVectors(self, setToDisplay= None, caption= None, fileName= None, defFScale= 0.0):
        '''Displays load vectors on the set argument.

        :param setToDisplay: set of elements to be displayed (defaults to total set)
        :param caption: text to display in the graphic. Defaults to 
               ` None` in this case the text is the load case description
               and the units of the loads.
        :param fileName: full name of the graphic file to generate. Defaults to 
                     ` None`, in this case it returns a console output graphic.,
        :param defFScale: factor to apply to current displacement of nodes 
                      so that the display position of each node equals to
                      the initial position plus its displacement multiplied
                      by this factor. (Defaults to 0.0, i.e. display of 
                      initial/undeformed shape)
        '''
        if(setToDisplay==None):
            setToDisplay= self.modelSpace.getTotalSet()
        preprocessor= self.modelSpace.preprocessor
        loadCaseName= self.modelSpace.preprocessor.getDomain.currentCombinationName
        unitConversionFactor= self.outputStyle.getForceUnitsScaleFactor()
        unitDescription= self.outputStyle.getForceUnitsDescription()
        if(not caption):
            caption= 'load case: ' + loadCaseName + ', set: ' + setToDisplay.name + ', '  + unitDescription
        LrefModSize=setToDisplay.getBnd(1.0).diagonal.getModulus() #representative length of set size (to auto-scale)
        vectorScale= self.outputStyle.loadVectorsScaleFactor*LrefModSize/10.
        vField= lvf.LoadVectorField(loadCaseName,setToDisplay,unitConversionFactor,vectorScale)
        print('multLoadsByElemArea=',self.outputStyle.multLoadsByElemArea)
        vField.multiplyByElementArea= self.outputStyle.multLoadsByElemArea
        displaySettings= vtk_FE_graphic.DisplaySettingsFE()
        displaySettings.cameraParameters= self.getCameraParameters()
        displaySettings.setupGrid(setToDisplay)
        vField.dumpVectors(preprocessor,defFScale)
        displaySettings.defineMeshScene(None,defFScale,color=setToDisplay.color)
        print('aquí 0')
        vField.addToDisplay(displaySettings,orientation='H')
        displaySettings.displayScene(caption,fileName)
        return displaySettings
        
    def displayLoads(self,  setToDisplay=None,elLoadComp='xyzComponents',fUnitConv=1,caption= None,fileName=None,defFScale=0.0):
        '''Display the loads applied on beam elements and nodes for a given load case

        :param setToDisplay: set of beam elements to be represented (defaults to TotalSet)
        :param elLoadComp:  component of the loads on elements to be depicted
                     [possible components: 'axialComponent', 'transComponent', 
                      'transYComponent', 'transZComponent','xyzComponents']
        :param fUnitConv:  factor of conversion to be applied to the results
                        (defaults to 1)
        :param caption:   caption for the graphic
        :param fileName:  name of the file to plot the graphic. Defaults to None,
                          in that case an screen display is generated
        :param defFScale: factor to apply to current displacement of nodes 
                  so that the display position of each node equals to
                  the initial position plus its displacement multiplied
                  by this factor. (Defaults to 0.0, i.e. display of 
                  initial/undeformed shape)
        '''
        if(setToDisplay==None):
            setToDisplay= self.modelSpace.getTotalSet()
        print('set2Disp=',setToDisplay.name)
        preprocessor= self.modelSpace.preprocessor
        set1D=preprocessor.getSets.defSet('set1D')
        set2D=preprocessor.getSets.defSet('set2D')
        for e in setToDisplay.elements:
            if e.getDimension==2:
                set2D.elements.append(e)
            elif e.getDimension==1:
                set1D.elements.append(e)
        loadCaseName= self.modelSpace.preprocessor.getDomain.currentCombinationName
        unitConversionFactor= self.outputStyle.getForceUnitsScaleFactor()
        unitDescription= self.outputStyle.getForceUnitsDescription()
        preprocessor= setToDisplay.getPreprocessor
        displaySettings= vtk_FE_graphic.DisplaySettingsFE()
        displaySettings.cameraParameters= self.getCameraParameters()
        grid= displaySettings.setupGrid(setToDisplay)
        displaySettings.defineMeshScene(None,defFScale,color=setToDisplay.color)
        # auto-scaling parameters
        LrefModSize=setToDisplay.getBnd(1.0).diagonal.getModulus() #representative length of set size (to auto-scale)
        elLoadScaleF= self.outputStyle.loadDiagramsScaleFactor
<<<<<<< HEAD
        diagAux=lld.LinearLoadDiagram(setToDisp=setToDisplay,scale=elLoadScaleF,fUnitConv= unitConversionFactor,component=elLoadComp)
        maxAbs=diagAux.getMaxAbsComp(preprocessor)
        if(maxAbs>0) and (set1D.elements.size > 0):
            elLoadScaleF*=LrefModSize/maxAbs*100
            #Linear loads
            diagram= lld.LinearLoadDiagram(setToDisp=set1D,scale=elLoadScaleF,fUnitConv= unitConversionFactor,component=elLoadComp)
=======
        diagram= lld.LinearLoadDiagram(setToDisp=setToDisplay,scale=elLoadScaleF,fUnitConv= unitConversionFactor,component=elLoadComp)
        maxAbs= diagram.getMaxAbsComp(preprocessor)
        if(maxAbs>0):
            elLoadScaleF*= LrefModSize/maxAbs*100.0
            diagram.scaleFactor= elLoadScaleF
            #Linear loads
>>>>>>> b15df6bb
            diagram.addDiagram(preprocessor)
            if(diagram.isValid()):
                displaySettings.appendDiagram(diagram)
        if(maxAbs>0) and (set2D.elements.size > 0):
            vectorScale= self.outputStyle.loadVectorsScaleFactor*LrefModSize/10.
            vField2= lvf.LoadVectorField(loadPatternName=loadCaseName,setToDisp=set2D,fUnitConv= unitConversionFactor,scaleFactor=vectorScale)
            vField2.multiplyByElementArea= self.outputStyle.multLoadsByElemArea
            vField2.dumpVectors(preprocessor,defFScale)
            vField2.addToDisplay(displaySettings,orientation='LV')
        # nodal loads
<<<<<<< HEAD
        # print('set2Disp=',setToDisplay.name)
        vField= lvf.LoadVectorField(loadPatternName=loadCaseName,setToDisp=setToDisplay,fUnitConv= unitConversionFactor,scaleFactor=self.outputStyle.loadVectorsScaleFactor,showPushing= self.outputStyle.showLoadsPushing)
        count=vField.dumpNodalLoads(preprocessor,defFScale=defFScale)
        # if(count >0):
        #     print('count=',count)
        #     vField.addToDisplay(displaySettings,orientation= 'RV')
=======
        vectorScale= self.outputStyle.loadVectorsScaleFactor*LrefModSize/10.
        vField= lvf.LoadVectorField(loadPatternName= loadCaseName,setToDisp=setToDisplay,fUnitConv= unitConversionFactor,scaleFactor= vectorScale, showPushing= self.outputStyle.showLoadsPushing)
        vField.multiplyByElementArea= self.outputStyle.multLoadsByElemArea
        count= vField.dumpNodalLoads(preprocessor, defFScale=defFScale)
        if(count >0):
            vField.addToDisplay(displaySettings,orientation= self.outputStyle.nodalLoadBarOrientation)
>>>>>>> b15df6bb
        if(not caption):
          caption= 'load case: ' + loadCaseName +' '+elLoadComp + ', set: ' + setToDisplay.name + ', '  + unitDescription
        preprocessor.getSets.removeSet('set1D')
        preprocessor.getSets.removeSet('set2D')
        displaySettings.displayScene(caption=caption,fileName=fileName)
        return displaySettings
         
    def displayNodeValueDiagram(self, itemToDisp, setToDisplay=None,caption= None,fileName=None,defFScale=0.0):
        '''displays the a displacement (uX,uY,...) or a property defined in nodes 
        as a diagram over lines.

        :param itemToDisp: item to display (uX,uY,...).
        :param setToDisplay: set of entities (elements of type beam) to be 
               represented
        :param fileName: name of the file to plot the graphic. Defaults to None,
                         in that case an screen display is generated
        :param defFScale: factor to apply to current displacement of nodes 
                  so that the display position of each node equals to
                  the initial position plus its displacement multiplied
                  by this factor. (Defaults to 0.0, i.e. display of 
                  initial/undeformed shape)
         '''
        if(setToDisplay==None):
            setToDisplay= self.modelSpace.getTotalSet()
        unitConversionFactor, unitDescription= self.outputStyle.getUnitParameters(itemToDisp)
        lmsg.warning("Auto scale not implemented yet.")
        LrefModSize= setToDisplay.getBnd(1.0).diagonal.getModulus() #representative length of set size (to autoscale)
        scaleFactor= LrefModSize/unitConversionFactor 
        diagram= npd.NodePropertyDiagram(scaleFactor= scaleFactor,fUnitConv= unitConversionFactor,sets=[setToDisplay], attributeName= itemToDisp)
        diagram.addDiagram()
        displaySettings= vtk_FE_graphic.DisplaySettingsFE()
        displaySettings.cameraParameters= self.getCameraParameters()
        grid= displaySettings.setupGrid(setToDisplay)
        displaySettings.defineMeshScene(None,defFScale,color=setToDisplay.color)
        displaySettings.appendDiagram(diagram) #Append diagram to the scene.

        loadCaseName= self.modelSpace.preprocessor.getDomain.currentCombinationName
        if(not caption):
            caption= loadCaseName+' '+itemToDisp+' '+unitDescription +' '+setToDisplay.description
        displaySettings.displayScene(caption=caption,fileName=fileName)

    def displayElementValueDiagram(self, itemToDisp, setToDisplay=None,caption= None,fileName=None,defFScale=0.0):
        '''displays the a displacement (uX,uY,...) or a property defined in nodes 
        as a diagram over lines.

        :param itemToDisp: item to display (uX,uY,...).
        :param setToDisplay: set of entities (elements of type beam) to be 
               represented
        :param fileName: name of the file to plot the graphic. Defaults to None,
                         in that case an screen display is generated
        :param defFScale: factor to apply to current displacement of nodes 
                  so that the display position of each node equals to
                  the initial position plus its displacement multiplied
                  by this factor. (Defaults to 0.0, i.e. display of 
                  initial/undeformed shape)
         '''
        if(setToDisplay==None):
            setToDisplay= self.modelSpace.getTotalSet()
        unitConversionFactor, unitDescription= self.outputStyle.getUnitParameters(itemToDisp)
        scaleFactor= 1.0
        diagram= epd.ElementPropertyDiagram(scaleFactor= scaleFactor,fUnitConv= unitConversionFactor,sets=[setToDisplay], propertyName= itemToDisp)
        diagram.addDiagram()
        displaySettings= vtk_FE_graphic.DisplaySettingsFE()
        displaySettings.cameraParameters= self.getCameraParameters()
        grid= displaySettings.setupGrid(setToDisplay)
        displaySettings.defineMeshScene(None,defFScale,color=setToDisplay.color)
        displaySettings.appendDiagram(diagram) #Append diagram to the scene.

        loadCaseName= self.modelSpace.preprocessor.getDomain.currentCombinationName
        if(not caption):
            caption= loadCaseName+' '+itemToDisp+' '+unitDescription +' '+setToDisplay.description
        displaySettings.displayScene(caption=caption,fileName=fileName)

    def displayEigenvectors(self, mode= 1, setToDisplay=None, caption= None, fileName=None,defFScale=0.0):
        '''Displays the computed eigenvectors on the set argument.

        :param setToDisplay: set of elements to be displayed (defaults to total set)
        :param mode: mode to which the eigenvectors belong.
        :param caption: text to display in the graphic. Defaults to 
               ` None` in this case the text is the load case description
               and the units of the loads.
        :param fileName: full name of the graphic file to generate. Defaults to 
                     ` None`, in this case it returns a console output graphic.,
        :param defFScale: factor to apply to current displacement of nodes 
                      so that the display position of each node equals to
                      the initial position plus its displacement multiplied
                      by this factor. (Defaults to 0.0, i.e. display of 
                      initial/undeformed shape)
        '''
        if(setToDisplay==None):
            setToDisplay= self.modelSpace.getTotalSet()
        preprocessor= self.modelSpace.preprocessor
        domain= preprocessor.getDomain
        numModes= domain.numModes # number of computed modes.
        if(mode<=numModes):
            norm= preprocessor.getDomain.getMesh.normalizeEigenvectors(mode)
            #auto-scale
            LrefModSize=setToDisplay.getBnd(1.0).diagonal.getModulus() #representative length of set size (to autoscale)
            maxAbs= 0.0
            dispPairs= list()
            rotPairs= list()
            threshold= LrefModSize/1000.0
            for n in setToDisplay.nodes:
                disp3d= n.getEigenvectorDisp3dComponents(mode)
                rot3d= n.getEigenvectorRot3dComponents(mode)
                modDisp3d= disp3d.getModulus()
                if(modDisp3d>threshold):
                    p=n.getCurrentPos3d(defFScale)
                    dispPairs.append(([p.x,p.y,p.z],[disp3d.x,disp3d.y,disp3d.z]))
                modRot3d= rot3d.getModulus()
                if(modRot3d>threshold):
                    p=n.getCurrentPos3d(defFScale)
                    rotPairs.append(([p.x,p.y,p.z],[rot3d.x,rot3d.y,rot3d.z]))
                modR= max(modDisp3d,modRot3d)
                if(modR>maxAbs):
                    maxAbs=modR
            scaleFactor= self.outputStyle.eigenvectorsScaleFactor
            if(maxAbs > 0):
                scaleFactor*=0.15*LrefModSize/(maxAbs)
            #
            if(not caption):
              caption= 'Mode '+ str(mode) + ' eigenvectors' + ' '+setToDisplay.description
            vFieldD= vf.VectorField(name='Deigenvectors',fUnitConv=1.0,scaleFactor=scaleFactor,showPushing= True,symType=vtk.vtkArrowSource()) #Force
            vFieldR= vf.VectorField(name='Reigenvectors',fUnitConv=1.0,scaleFactor=scaleFactor,showPushing= True,symType=vtk.vtkArrowSource())
            vFieldD.populateFromPairList(dispPairs)
            vFieldR.populateFromPairList(rotPairs)

            displaySettings= vtk_FE_graphic.DisplaySettingsFE()
            displaySettings.cameraParameters= self.getCameraParameters()
            displaySettings.setupGrid(setToDisplay)
            displaySettings.defineMeshScene(None,defFScale,color=setToDisplay.color)
            if(len(dispPairs)>0):
                vFieldD.addToDisplay(displaySettings)
            if(len(rotPairs)>0):
                vFieldR.addToDisplay(displaySettings,'V')
            displaySettings.displayScene(caption,fileName)
        else:
            lmsg.error('mode: '+str(mode)+' out of range (1,'+str(numModes)+')')
        
    def displayEigenResult(self,eigenMode, setToDisplay=None,  accelMode=None, caption= '',fileName=None, defFScale= 0.0):
        '''Display the deformed shape and/or the equivalent static forces 
        associated with the eigenvibration mode passed as parameter.

        :param eigenMode: eigenvibration mode to be displayed
        :param setToDisplay: set of elements to be displayed (defaults to total set)
        :param accelMode: acceleration associated with the eigen mode depicted, 
                only used if the equivalent static loads are to be displayed.
        :param caption:   text to display in the graphic 
        :param fileName:  full name of the graphic file to generate. 
                 Defaults to ` None`, in this case it returns a console output 
                 graphic.
        :param defFScale: factor to apply to deformed shape so that the 
               displayed position of each node equals to the initial position 
               plus its eigenVector multiplied by this factor. (Defaults to 0.0 
               i.e. display of initial/undeformed shape)
        '''
        if(setToDisplay==None):
            setToDisplay= self.modelSpace.getTotalSet()
        equLoadVctScale= self.outputStyle.equivalentLoadVectorsScaleFactor
        if((equLoadVctScale!=0.0) and accelMode==None):
            lmsg.warning("Can't display equivalent static loads. Parameter accelMode should not be null ")
            equLoadVctScale=None
        displaySettings= vtk_FE_graphic.DisplaySettingsFE()
        displaySettings.setupGrid(setToDisplay)
        displaySettings.cameraParameters= self.getCameraParameters()
        displaySettings.defineMeshScene(None,defFScale,eigenMode,color=setToDisplay.color)
        unitsScale= 1.0
        if equLoadVctScale not in [None,0]:
            vField=vf.VectorField(name='modo'+str(eigenMode),fUnitConv=unitsScale,scaleFactor=equLoadVctScale,showPushing= True)
            setNodes= setToDisplay.nodes
            for n in setNodes:
                pos= n.getEigenPos3d(defFScale,eigenMode)
                vEqLoad=n.getEquivalentStaticLoad(eigenMode,accelMode)
                vField.data.insertNextPair(pos.x,pos.y,pos.z,vEqLoad[0],vEqLoad[1],vEqLoad[2],unitsScale,pushing= True)
            vField.addToDisplay(displaySettings)
        displaySettings.displayScene(caption,fileName)
        return displaySettings

    def displayBeamResult(self,attributeName,itemToDisp,beamSetDispRes,setToDisplay=None,caption=None,fileName=None,defFScale=0.0):
        '''display results for beam elements from a limit state verification file.

        :param attributeName:attribute name(e.g. 'ULS_normalStressesResistance')
        :param itemToDisp:   result item to display (e.g. 'N', 'My', ...)
        :param beamSetDispRes:set of linear elements to which display results 
        :param setToDisplay: set of elements (any type) to be depicted
               (defaults to None, in that case only elements in beamSetDispRes
               are displayed)
        :param caption:      caption to display
               (defaults to 'attributeName + itemToDisp')
        :param fileName:     file to dump the display (defaults to screen display)
        :param defFScale:    factor to apply to current displacement of nodes 
                    so that the display position of each node equals to
                    the initial position plus its displacement multiplied
                    by this factor. (Defaults to 0.0, i.e. display of 
                    initial/undeformed shape)

       '''
        #auto-scale parameters
        if(len(beamSetDispRes.elements)):            
            LrefModSize=setToDisplay.getBnd(1.0).diagonal.getModulus() #representative length of set size (to autoscale)
            lstArgVal=[e.getProp(attributeName+'Sect1')(itemToDisp) for e in beamSetDispRes.elements]
            unitConversionFactor, unitDescription= self.outputStyle.getUnitParameters(itemToDisp)
            scaleFactor= 1.0
            maxAbs=max(abs(max(lstArgVal)),abs(min(lstArgVal)))
            if(maxAbs>0):
                scaleFactor*=0.15*LrefModSize/(maxAbs*unitConversionFactor)
            if not setToDisplay:
                setToDisplay= beamSetDispRes
            if not caption:
                if hasattr(beamSetDispRes,'description'):
                    descrSet= beamSetDispRes.description.capitalize()
                if(len(descrSet)==0): # No description provided.
                    descrSet= beamSetDispRes.name
                caption= attributeName + ', ' + itemToDisp +' '+unitDescription+ '. '+ descrSet
            diagram= cvd.ControlVarDiagram(scaleFactor= scaleFactor,fUnitConv= unitConversionFactor,sets=[beamSetDispRes],attributeName= attributeName,component= itemToDisp)
            diagram.addDiagram()
            displaySettings= vtk_FE_graphic.DisplaySettingsFE()
            displaySettings.cameraParameters= self.getCameraParameters()
            displaySettings.setupGrid(setToDisplay)
            displaySettings.defineMeshScene(None,defFScale,color= setToDisplay.color)
            displaySettings.appendDiagram(diagram) #Append diagram to the scene.
            displaySettings.displayScene(caption= caption,fileName= fileName)
        else:
            lmsg.warning('Element set: \''+beamSetDispRes.name+'\' is empty. There is nothing to display.')
                    
        
    def displayEigenvectorsOnSets(self, eigenMode, setsToDisplay, fileName=None,defFScale=0.0):
        '''displays the reactions as vector on affected nodes

        :param eigenMode: mode to which the eigenvectors belong.
        :param setsToDisplay: sets to display on batch mode.
        :param fileName:  name of the file to plot the graphic. Defaults to None,
                       in that case an screen display is generated
        :param defFScale: factor to apply to current displacement of nodes 
                so that the display position of each node equals to
                the initial position plus its displacement multiplied
                by this factor. (Defaults to 0.0, i.e. display of 
                initial/undeformed shape)
        '''
        for st in setsToDisplay:
            self.displayEigenvectors(mode= eigenMode, setToDisplay= st,fileName= fileName, defFScale= defFScale)

    def displayFieldDirs1and2(self,limitStateLabel, argument, component, setToDisplay, fileName, defFScale=0.0, rgMinMax=None):
        '''Display a field defined over bi-dimensional elements in its two 
           directions.

        :param limitStateLabel: label that identifies the limit state.
        :param argument: name of the control var to represent.
        :param component: component of the control var to represent.
        :param setToDisplay: represent the field over those elements.
        :param fileName: file name to store the image. If none -> window on screen.
        :param defFScale: factor to apply to current displacement of nodes 
                    so that the display position of each node equals to
                    the initial position plus its displacement multiplied
                    by this factor. (Defaults to 0.0, i.e. display of 
                    initial/undeformed shape)
        :param rgMinMax: range (vmin,vmax) with the maximum and minimum values  
                    of the scalar field (if any) to be represented. All the values 
                    less than vmin are displayed in blue and those greater than vmax 
                    in red (defaults to None)
        '''
        if(setToDisplay==None):
            setToDisplay= self.modelSpace.getTotalSet()
        self.displayField(limitStateLabel, 1,argument, component, setToDisplay, fileName, defFScale, rgMinMax)
        self.displayField(limitStateLabel, 2,argument, component, setToDisplay, fileName, defFScale, rgMinMax)
        
    def displayField(self,limitStateLabel, section,argument, component, setToDisplay, fileName, defFScale=0.0, rgMinMax=None):
        '''Display a field defined over bi-dimensional elements in its two 
           directions.

        :param limitStateLabel: label that identifies the limit state.
        :param section: section to display (1 or 2 or None if the value is not section dependent).
        :param argument: name of the control var to represent.
        :param component: component of the control var to represent.
        :param setToDisplay: represent the field over those elements.
        :param fileName: file name to store the image. If none -> window on screen.
        :param defFScale: factor to apply to current displacement of nodes 
                    so that the display position of each node equals to
                    the initial position plus its displacement multiplied
                    by this factor. (Defaults to 0.0, i.e. display of 
                    initial/undeformed shape)
        :param rgMinMax: range (vmin,vmax) with the maximum and minimum values  
                    of the scalar field (if any) to be represented. All the values 
                    less than vmin are displayed in blue and those greater than vmax 
                    in red (defaults to None)
        '''
        sectRef= ''
        sectDescr= ''
        if(section):
            if section not in [1,2]:
                lmsg.warning('section', section, "doesn't exist, section 1 is displayed instead")
                section=1
            sectRef='Sect'+str(section)
            sectDescr= self.outputStyle.directionDescription[section-1]
  
        if(setToDisplay==None):
            setToDisplay= self.modelSpace.getTotalSet()
        
        displaySettings= vtk_FE_graphic.DisplaySettingsFE()
        displaySettings.cameraParameters= self.getCameraParameters()
        attributeName= limitStateLabel + sectRef
        fUnitConv, unitDescription= self.outputStyle.getUnitParameters(argument)

        field= fields.getScalarFieldFromControlVar(attributeName,argument,setToDisplay,component,fUnitConv,rgMinMax)
        captionTexts= self.outputStyle.getCaptionTextsDict()
        captionBaseText= captionTexts[limitStateLabel] + ', ' + captionTexts[argument] + unitDescription + '. '+ setToDisplay.description.capitalize()
        field.display(displaySettings,caption=  captionBaseText + ', ' + sectDescr, fileName= fileName, defFScale= defFScale)

def insertGrInTex(texFile,grFileNm,grWdt,capText,labl=''):
    '''Include a graphic in a LaTeX file.

    :param texFile:    laTex file where to include the graphics 
                       (e.g.\:'text/report_loads.tex')
    :param grFileNm:   name of the graphic file with path and without extension
    :param grWdt:      width to be applied to graphics
    :param capText:    text for the caption
    :param labl:       label
    '''
    texFile.write('\\begin{figure}\n')
    texFile.write('\\begin{center}\n')
    texFile.write('\\includegraphics[width='+grWdt+']{'+grFileNm+'}\n')
    texFile.write('\\caption{'+capText+'}\n')
    if(labl!=''):
        texFile.write('\\label{'+labl+'}\n')
    texFile.write('\\end{center}\n')
    texFile.write('\\end{figure}\n')
    return<|MERGE_RESOLUTION|>--- conflicted
+++ resolved
@@ -482,15 +482,13 @@
         LrefModSize=setToDisplay.getBnd(1.0).diagonal.getModulus() #representative length of set size (to auto-scale)
         vectorScale= self.outputStyle.loadVectorsScaleFactor*LrefModSize/10.
         vField= lvf.LoadVectorField(loadCaseName,setToDisplay,unitConversionFactor,vectorScale)
-        print('multLoadsByElemArea=',self.outputStyle.multLoadsByElemArea)
         vField.multiplyByElementArea= self.outputStyle.multLoadsByElemArea
         displaySettings= vtk_FE_graphic.DisplaySettingsFE()
         displaySettings.cameraParameters= self.getCameraParameters()
         displaySettings.setupGrid(setToDisplay)
         vField.dumpVectors(preprocessor,defFScale)
-        displaySettings.defineMeshScene(None,defFScale,color=setToDisplay.color)
-        print('aquí 0')
-        vField.addToDisplay(displaySettings,orientation='H')
+        displaySettings.defineMeshScene(None,defFScale,color=setToDisplay.color) 
+        vField.addToDisplay(displaySettings)
         displaySettings.displayScene(caption,fileName)
         return displaySettings
         
@@ -514,15 +512,7 @@
         '''
         if(setToDisplay==None):
             setToDisplay= self.modelSpace.getTotalSet()
-        print('set2Disp=',setToDisplay.name)
         preprocessor= self.modelSpace.preprocessor
-        set1D=preprocessor.getSets.defSet('set1D')
-        set2D=preprocessor.getSets.defSet('set2D')
-        for e in setToDisplay.elements:
-            if e.getDimension==2:
-                set2D.elements.append(e)
-            elif e.getDimension==1:
-                set1D.elements.append(e)
         loadCaseName= self.modelSpace.preprocessor.getDomain.currentCombinationName
         unitConversionFactor= self.outputStyle.getForceUnitsScaleFactor()
         unitDescription= self.outputStyle.getForceUnitsDescription()
@@ -534,53 +524,26 @@
         # auto-scaling parameters
         LrefModSize=setToDisplay.getBnd(1.0).diagonal.getModulus() #representative length of set size (to auto-scale)
         elLoadScaleF= self.outputStyle.loadDiagramsScaleFactor
-<<<<<<< HEAD
-        diagAux=lld.LinearLoadDiagram(setToDisp=setToDisplay,scale=elLoadScaleF,fUnitConv= unitConversionFactor,component=elLoadComp)
-        maxAbs=diagAux.getMaxAbsComp(preprocessor)
-        if(maxAbs>0) and (set1D.elements.size > 0):
-            elLoadScaleF*=LrefModSize/maxAbs*100
-            #Linear loads
-            diagram= lld.LinearLoadDiagram(setToDisp=set1D,scale=elLoadScaleF,fUnitConv= unitConversionFactor,component=elLoadComp)
-=======
         diagram= lld.LinearLoadDiagram(setToDisp=setToDisplay,scale=elLoadScaleF,fUnitConv= unitConversionFactor,component=elLoadComp)
         maxAbs= diagram.getMaxAbsComp(preprocessor)
         if(maxAbs>0):
             elLoadScaleF*= LrefModSize/maxAbs*100.0
             diagram.scaleFactor= elLoadScaleF
             #Linear loads
->>>>>>> b15df6bb
             diagram.addDiagram(preprocessor)
             if(diagram.isValid()):
                 displaySettings.appendDiagram(diagram)
-        if(maxAbs>0) and (set2D.elements.size > 0):
-            vectorScale= self.outputStyle.loadVectorsScaleFactor*LrefModSize/10.
-            vField2= lvf.LoadVectorField(loadPatternName=loadCaseName,setToDisp=set2D,fUnitConv= unitConversionFactor,scaleFactor=vectorScale)
-            vField2.multiplyByElementArea= self.outputStyle.multLoadsByElemArea
-            vField2.dumpVectors(preprocessor,defFScale)
-            vField2.addToDisplay(displaySettings,orientation='LV')
         # nodal loads
-<<<<<<< HEAD
-        # print('set2Disp=',setToDisplay.name)
-        vField= lvf.LoadVectorField(loadPatternName=loadCaseName,setToDisp=setToDisplay,fUnitConv= unitConversionFactor,scaleFactor=self.outputStyle.loadVectorsScaleFactor,showPushing= self.outputStyle.showLoadsPushing)
-        count=vField.dumpNodalLoads(preprocessor,defFScale=defFScale)
-        # if(count >0):
-        #     print('count=',count)
-        #     vField.addToDisplay(displaySettings,orientation= 'RV')
-=======
         vectorScale= self.outputStyle.loadVectorsScaleFactor*LrefModSize/10.
         vField= lvf.LoadVectorField(loadPatternName= loadCaseName,setToDisp=setToDisplay,fUnitConv= unitConversionFactor,scaleFactor= vectorScale, showPushing= self.outputStyle.showLoadsPushing)
         vField.multiplyByElementArea= self.outputStyle.multLoadsByElemArea
         count= vField.dumpNodalLoads(preprocessor, defFScale=defFScale)
         if(count >0):
             vField.addToDisplay(displaySettings,orientation= self.outputStyle.nodalLoadBarOrientation)
->>>>>>> b15df6bb
         if(not caption):
           caption= 'load case: ' + loadCaseName +' '+elLoadComp + ', set: ' + setToDisplay.name + ', '  + unitDescription
-        preprocessor.getSets.removeSet('set1D')
-        preprocessor.getSets.removeSet('set2D')
         displaySettings.displayScene(caption=caption,fileName=fileName)
-        return displaySettings
-         
+        
     def displayNodeValueDiagram(self, itemToDisp, setToDisplay=None,caption= None,fileName=None,defFScale=0.0):
         '''displays the a displacement (uX,uY,...) or a property defined in nodes 
         as a diagram over lines.
